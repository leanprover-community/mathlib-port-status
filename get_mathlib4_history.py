--- conflicted
+++ resolved
@@ -53,38 +53,11 @@
     null_tree_sha = hashlib.sha1(b"tree 0\0").hexdigest()
     return repo.tree(null_tree_sha)
 
-<<<<<<< HEAD
 def get_history(repo: git.Repo, root='Mathlib', patch_filter=lambda l, c: True) -> dict[str, list[FileHistoryEntry]]:
     file_history = {}
 
     last = _NULL_TREE(repo)
-    for commit in tqdm(repo.iter_commits(paths=[root], first_parent=True, reverse=True)):
-        if not patch_filter(last, commit):
-            last = commit
-            continue
-        diffs = last.diff(commit, create_patch=patch_filter(last, commit))
-        last = commit
-        for d in diffs:
-            if d.b_blob is not None:
-                try:
-                    module, r, c = port_info_from_blob(d.b_blob)
-                except ValueError:
-                    continue
-                if module is None:
-                    continue
-                entry = FileHistoryEntry(
-                    module=module,
-                    source=port_status_yaml.PortStatusEntry.Source(repo=r, commit=c),
-                    commit=commit,
-                    diff=d)
-                file_history.setdefault(module, []).insert(0, entry)
-=======
-
-def get_mathlib4_history(repo: git.Repo) -> dict[str, list[FileHistoryEntry]]:
-    file_history = {}
-
-    last = _NULL_TREE(repo)
-    with tqdm(repo.iter_commits(paths=['Mathlib'], first_parent=True, reverse=True),
+    with tqdm(repo.iter_commits(paths=[root], first_parent=True, reverse=True),
             desc='Getting mathlib4 history') as pbar:
         for commit in pbar:
             pbar.set_postfix_str(datetime.datetime.fromtimestamp(commit.committed_date).isoformat(), refresh=False)
@@ -104,7 +77,6 @@
                         commit=commit,
                         diff=d)
                     file_history.setdefault(module, []).insert(0, entry)
->>>>>>> 1fc62317
     
     return file_history
 
