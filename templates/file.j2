--- conflicted
+++ resolved
@@ -255,18 +255,6 @@
 <div class="container">
 {% endif %}
 
-<<<<<<< HEAD
-{% set parts = data.dep_counts %}
-<h2 id="dependencies">Dependencies <small>
-    {%- set plus = joiner(" + ") %}
-    {%- if parts[0] -%}{{ plus() }}<span class="text-danger" title="unported">{{parts[0]}}</span>{%- endif -%}
-    {%- if parts[1] -%}{{ plus() }}<span class="text-warning" title="in progress">{{parts[1]}}</span>{%- endif -%}
-    {%- if parts[2] -%}{{ plus() }}<span class="text-success" title="ported">{{parts[2]}}</span>{%- endif -%}
-</small></h2>
-{% if data.dependencies is none %}
-    <div class="alert alert-danger">Dependency information not available. This file might be missing from the version of mathlib this website was built from.</div>
-{%else%}
-=======
 {% if data.dependencies is none %}
     <div class="alert alert-danger">Dependency information not available. This file might be missing from the version of mathlib this website was built from.</div>
 {% else %}
@@ -277,7 +265,6 @@
         {%- if parts[1] -%}{{ plus() }}<span class="text-warning" title="in progress">{{parts[1]}}</span>{%- endif -%}
         {%- if parts[2] -%}{{ plus() }}<span class="text-success" title="ported">{{parts[2]}}</span>{%- endif -%}
     </small></h2>
->>>>>>> 8433571a
     {{ progress.bars([data] + data.dependencies) }}
     {% set unported_deps = ([data] + data.dependencies)|rejectattr("state", "equalto", PortState.PORTED)|list%}
     {% if unported_deps %}
@@ -305,11 +292,7 @@
             {% endfor %}
         </ul>
     {%else%}
-<<<<<<< HEAD
-        <p>All dependencies are ported!</p>
-=======
     <p>All dependencies are ported!</p>
->>>>>>> 8433571a
     {%endif%}
     {% set unsynced_deps = data.dependencies|selectattr("forward_port.unported_commits")|list%}
     {% if unsynced_deps %}
@@ -319,11 +302,7 @@
                 <li><a href="{{ site_url }}/file/{{d.mathlib3_import|join('/')}}"><code>{{d.mathlib3_import|join('.')}}</code></a></li>
             {% endfor %}
         </ul>
-<<<<<<< HEAD
     {% endif %}
-=======
-    {% endif %}>
->>>>>>> 8433571a
 {% endif %}
 
 {% endblock %}